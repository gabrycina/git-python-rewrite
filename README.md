--- conflicted
+++ resolved
@@ -52,11 +52,15 @@
 </div>
 Just rewriting Git in python. Why?
 
-<<<<<<< HEAD
 Here's why:
 * Is fun
 * To finally get it
 
+Attributes:
+   * worktree: the work tree is the path where the files that are meant to be in version control are
+   * gitdir: the git directory is the path where git stores its own data. Usually is a child directory of the work tree, called .git
+   * conf: is an instance of the class ConfigParser, from the external module configparser, used to read and write INI configuration files
+  
 
 
 <p align="right">(<a href="#readme-top">back to top</a>)</p>
@@ -134,16 +138,3 @@
 
 [Python]: https://img.shields.io/badge/python-3670A0?style=for-the-badge&logo=python&logoColor=ffdd54
 [Python-url]: https://www.python.org/
-=======
-1. Is fun
-2. To finally get it
-
-## Classes
-
-### GitRepository
-1. **Description:** the repository object
-2. **Attributes:**
-   - worktree: the work tree is the path where the files that are meant to be in version control are
-   - gitdir: the git directory is the path where git stores its own data. Usually is a child directory of the work tree, called .git
-   - conf: is an instance of the class ConfigParser, from the external module configparser, used to read and write INI configuration files
->>>>>>> a31b6081
