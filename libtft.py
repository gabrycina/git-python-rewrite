--- conflicted
+++ resolved
@@ -26,11 +26,10 @@
 argsp.add_argument("-w", dest="write", action="store_true", help="Actually write the object into the database")
 argsp.add_argument("path", help="Read object from <file>")
 
-<<<<<<< HEAD
 #subparser for ls-files
 argsp = argsubparsers.add_parser("ls-files", help = "List all the stage files")
 argsp.add_argument("--verbose", action="store_true", help="Show everything.")
-=======
+
 #subparser for rev-parse
 argsp = argsubparsers.add_parser("rev-parse", help="Parse revision (or other objects) identifiers")
 argsp.add_argument("--wyag-type", metavar="type", dest="type", 
@@ -51,7 +50,6 @@
 argsp = argsubparsers.add_parser("ls-tree", help="Pretty-print a tree object.")
 argsp.add_argument("-r", dest="recursive", action="store_true", help="Recurse into sub-trees")
 argsp.add_argument("tree", help="A tree-ish object.")
->>>>>>> c8a932aa
 
 #subparser for log command
 argsp = argsubparsers.add_parser("log", help="Display history of a given commit.")
@@ -425,7 +423,6 @@
     return sha
  
 def object_find(repo, name, fmt=None, follow=True):
-<<<<<<< HEAD
     """Just temporary, will implement this fully soon"""
     return name
   
@@ -460,7 +457,7 @@
         print("  flags: stage={} assume_valid={}".format(
         entry.flag_stage,
         entry.flag_assume_valid))
-=======
+
     sha = object_resolve(repo, name)
 
     if not sha:
@@ -599,7 +596,6 @@
     if as_branch: # Branch case
         candidates.append(as_branch)
     return candidates
->>>>>>> c8a932aa
 
 def kvlm_parse(raw, start=0, dct=None):
     # dct initialization
@@ -700,8 +696,6 @@
     res += b'\n' + kvlm[None] + b'\n'
 
     return res
-<<<<<<< HEAD
-=======
   
 def ls_tree(repo, ref, recursive=None, prefix=''):
     obj = object_read(repo, object_find(repo, ref, fmt=b'tree'))
@@ -720,7 +714,6 @@
                 os.path.join(prefix, item.path)))
         else:
             ls_tree(repo, item.sha, recursive, prefix=os.path.join(prefix, item.path))
->>>>>>> c8a932aa
 
 def cat_file(repo, obj, fmt=None):
     obj = object_read(repo, object_find(repo, obj, fmt=fmt))
@@ -780,9 +773,6 @@
 
     with open(args.path, "rb") as fd:
         sha = object_hash(fd, args.type.encode(), repo)
-<<<<<<< HEAD
-        print(sha)
-=======
         print(sha)
 
 def cmd_rev_parse(args):
@@ -838,5 +828,4 @@
 def cmd_ls_tree(args):
     """Bridge function to list the contents of a tree object."""
     repo = repo_find()
-    ls_tree(repo, args.tree, args.recursive)
->>>>>>> c8a932aa
+    ls_tree(repo, args.tree, args.recursive)