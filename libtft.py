import argparse
import collections
import configparser
from datetime import datetime
import grp, pwd
from fnmatch import fnmatch
import hashlib
from math import ceil
import os
import re
import sys
import zlib
from pathlib import Path

argparser = argparse.ArgumentParser(description="The stupidest version control")
argsubparsers = argparser.add_subparsers(title="Commands", dest="command")
argsubparsers.required = True

#subparser for init
argsp = argsubparsers.add_parser("init", help="Initialize a new empty tft repository.")
argsp.add_argument("path", metavar="directory", nargs="?", default=".", help="Where to create the repository.")

#subparser for hash-object
argsp = argsubparsers.add_parser("hash-object", help="Compute object ID and optionally creates a blob from a file")
argsp.add_argument("-t", metavar="type", dest="type", choices=["blob", "commit", "tag", "tree"], default="blob", help="Specify the type")
argsp.add_argument("-w", dest="write", action="store_true", help="Actually write the object into the database")
argsp.add_argument("path", help="Read object from <file>")

#subparser for rev-parse
argsp = argsubparsers.add_parser("rev-parse", help="Parse revision (or other objects) identifiers")
argsp.add_argument("--wyag-type", metavar="type", dest="type", 
                   choices=["blob", "commit", "tag", "tree"], 
                   default=None, help="Specify the expected type")
argsp.add_argument("name", help="The name to parse")

#subparser for tag
argsp = argsubparsers.add_parser("tag",help="List and create tags")
argsp.add_argument("-a",action="store_true",dest="create_tag_object",help="Whether to create a tag object")
argsp.add_argument("name",nargs="?",help="The new tag's name")
argsp.add_argument("object",default="HEAD",nargs="?",help="The object the new tag will point to")

#subparser for show-ref
argsp = argsubparsers.add_parser("show-ref", help="List references in the current repository.")

#subparser for ls-tree
argsp = argsubparsers.add_parser("ls-tree", help="Pretty-print a tree object.")
argsp.add_argument("-r", dest="recursive", action="store_true", help="Recurse into sub-trees")
argsp.add_argument("tree", help="A tree-ish object.")

#subparser for log command
argsp = argsubparsers.add_parser("log", help="Display history of a given commit.")
argsp.add_argument("commit",
                   default="HEAD",
                   nargs="?",
                   help="Commit to start at.")

def main(argv=sys.argv[1:]):
    args = argparser.parse_args(argv)
    match args.command:
        case "add"          : cmd_add(args)
        case "cat-file"     : cmd_cat_file(args)
        case "check-ignore" : cmd_check_ignore(args)
        case "checkout"     : cmd_checkout(args)
        case "commit"       : cmd_commit(args)
        case "hash-object"  : cmd_hash_object(args)
        case "init"         : cmd_init(args)
        case "log"          : cmd_log(args)
        case "ls-files"     : cmd_ls_files(args)
        case "ls-tree"      : cmd_ls_tree(args)
        case "rev-parse"    : cmd_rev_parse(args)
        case "rm"           : cmd_rm(args)
        case "show-ref"     : cmd_show_ref(args)
        case "status"       : cmd_status(args)
        case "tag"          : cmd_tag(args)
        case _              : print("Bad command.")\
        
class GitRepository(object):
    worktree = None
    gitdir = None
    conf = None

    def __init__(self, path, force=False):
        self.worktree = path
        self.gitdir = os.path.join(path, ".git")
        
        if not (force or os.path.isdir(self.gitdir)):
            raise Exception("Not a Git repository %s" % path)
        
        # Read configuration file in .git/config
        self.conf = configparser.ConfigParser()
        cf = repo_file(self, "config")

        if cf and os.path.exists(cf):
            self.conf.read([cf])
        elif not force:
            raise Exception("Configuration file missing")

        if not force:
            vers = int(self.conf.get("core", "repositoryformatversion"))
            if vers != 0:
                raise Exception("Unsupported repositoryformatversion %s" % vers)
                
                
class GitObject (object):

    def __init__(self, data=None):
        if data != None:
            self.deserialize(data)
        else:
            self.init()

    def serialize(self, repo):
        raise Exception("Unimplemented!")
    
    def deserialize(self, data):
        raise Exception("Unimplemented!")
    
    def init(self):
        pass
      

class GitCommit(GitObject):
    # Specify the object format as 'commit'
    fmt = b'commit'

    def __init__(self):
        # Initialize the commit object with an empty key-value list map (KVL)
        self.kvlm = {}

    def read_data(self, data):
        """Deserialize the data into a key-value list map (KVL)."""
        self.kvlm = kvlm_parse(data)

    def write_data(self):
        """Serialize the commit's key-value list map (KVL) back into bytes."""
        return kvlm_serialize(self.kvlm)

      
class GitBlob(GitObject):
    # Blob format type
    fmt = b'blob'

    def serialize(self):
        """Returns the blob data."""
        return self.blobdata

    def deserialize(self, data):
        """Stores the data in the blob."""
        self.blobdata = data

class GitTag(GitCommit):
    fmt = b'tag'    
      
<<<<<<< HEAD

class GitIndexEntry(object):
    def __init__(self, ctime=None, mtime=None, dev=None, ino=None,
                 mode_type=None, mode_perms=None, uid=None, gid=None,
                 fsize=None, sha=None, flag_assume_valid=None,
                 flag_stage=None, name=None):
        # Last modification of metadata
        self.ctime = ctime
        # Last modification of data
        self.mtime = mtime
        # Device ID
        self.dev = dev
        # The file's inode number
        self.ino = ino
        # File mode
        self.mode_type = mode_type
        # Permissions as integer
        self.mode_perms = mode_perms
        # Owner user ID
        self.uid = uid
        # Owner group ID
        self.gid = gid
        # Size of the file
        self.fsize = fsize
        # SHA-1 of the file
        self.sha = sha
        # The file is assumed to be valid
        self.flag_assume_valid = flag_assume_valid
        # The file is staged
        self.flag_stage = flag_stage
        # The file name
        self.name = name



class GitIndex(object):
    version = None
    entries = []
    def __init__(self, version=2, entries=list()):
        self.version = version
        self.entries = entries
=======
class GitTree(GitObject):
    fmt = b'tree'
    def serialize(self):
        return tree_serialize(self)

    def deserialize(self, data):
        self.items = tree_parse(data)
    
    def init(self):
        self.items = list()

class GitTreeLeaf(object):
    def __init__(self, mode, path, sha):
        self.mode = mode
        self.path = path
        self.sha = sha

def tree_parse_one(raw, start=0):
    # Find the first space
    x = raw.find(b' ', start)
    assert x - start == 5 or x - start == 6
    # Read the mode
    mode = raw[start:x]
    if len(mode):
        mode = b' ' + mode
    # Find the NULL value
    y = raw.find(b'\x00', x)
    # Read the path
    path = raw[x + 1:y]

    # Read the sha
    sha = format(int.from_bytes(raw[y + 1:], 'big'), '040x')
    return y + 21, GitTreeLeaf(mode, path.decode('utf-8'), sha)

def tree_parse(raw):
    pos = 0
    max = len(raw)
    ret = list()
    while pos < max:
        pos, leaf = tree_parse_one(raw, pos)
        ret.append(leaf)

    return ret

def tree_serialize(obj):
    obj.items.sort(key=tree_leaf_sort_key)
    ret = b''
    for i in obj.items:
        ret += i.mode
        ret += b' '
        ret += i.path.encode('utf-8')
        ret += b'\x00'
        sha = int(i.sha, 16)
        ret += sha.to_bytes(20, 'big')
        
    return ret

def tree_leaf_sort_key(leaf):
    return leaf.path + ('' if leaf.path.startswith(b'10') else '/')
>>>>>>> 3a023efa

def repo_path(repo, *path): 
    """Compute path under repo's gitdir."""
    return os.path.join(repo.gitdir, *path)

def repo_file(repo, *path, mkdir=False):
    """Same as repo_path, but create dirname(*path) if absent.  For
example, repo_file(r, \"refs\", \"remotes\", \"origin\", \"HEAD\") will create
.git/refs/remotes/origin."""

    if repo_dir(repo, *path[:-1], mkdir=mkdir):
        return repo_path(repo, *path)


def repo_dir(repo, *path, mkdir=False):
    """Same as repo_path, but mkdir *path if absent if mkdir."""

    path = repo_path(repo, *path)

    if os.path.exists(path):
        if (os.path.isdir(path)):
            return path
        else:
            raise Exception("Not a directory %s" % path)

    if mkdir:
        os.makedirs(path)
        return path
    else:
        return None
    

def repo_default_config():
    ret = configparser.ConfigParser()

    ret.add_section("core")
    ret.set("core", "repositoryformatversion", "0")
    ret.set("core", "filemode", "false")
    ret.set("core", "bare", "false")

    return ret


def repo_create(path):
    """Create a new repository at path."""

    repo = GitRepository(path, True)

    # First, we make sure the path either doesn't exist or is an
    # empty dir.

    if os.path.exists(repo.worktree):
        if not os.path.isdir(repo.worktree):
            raise Exception ("%s is not a directory!" % path)
        if os.path.exists(repo.gitdir) and os.listdir(repo.gitdir):
            raise Exception("%s is not empty!" % path)
    else:
        os.makedirs(repo.worktree)

    assert repo_dir(repo, "branches", mkdir=True)
    assert repo_dir(repo, "objects", mkdir=True)
    assert repo_dir(repo, "refs", "tags", mkdir=True)
    assert repo_dir(repo, "refs", "heads", mkdir=True)

    # .git/description
    with open(repo_file(repo, "description"), "w") as f:
        f.write("Unnamed repository; edit this file 'description' to name the repository.\n")

    # .git/HEAD
    with open(repo_file(repo, "HEAD"), "w") as f:
        f.write("ref: refs/heads/master\n")

    with open(repo_file(repo, "config"), "w") as f:
        config = repo_default_config()
        config.write(f)

    return repo

def repo_find(path=".", required=True):
    """"
    Finds the root of the current repository.
    """
    #gets the real path resolving symlinks
    path = Path(path).resolve()

    #check if the path contains the .git directory
    path_to_check = path.joinpath(".git")
    if path_to_check.is_dir():
        return GitObject(path)

    #if it doesn't try to get the parent directory of path
    parent = path.joinpath("..").resolve()

    #if parent directory corresponds to the path it means we've reached the base directory. Git repository isn't found
    if parent == path:
        if required:
            raise Exception("No tft Repository found.")
        else:
            return None

    #otherwise we'll do this again with the parent directory
    return repo_find(parent, required)

  
def object_read(repo, sha):

    #read file .git/objects where first two are the directory name, the rest as the file name 
    path = repo_file(repo, "objects", sha[0:2], sha[2:])

    if not os.path.isfile(path):
        return None

    with open (path, "rb") as f:
        raw = zlib.decompress(f.read())

        # Read object type "commit", "tree", "blob", "tag"
        x = raw.find(b' ')
        fmt = raw[0:x]

        # Read and validate object size
        y = raw.find(b'\x00', x)
        size = int(raw[x:y].decode("ascii"))
        if size != len(raw)-y-1:
            raise Exception("Malformed object {0}: bad length".format(sha))

        # Pick the correct constructor depending on the type read above
        match fmt:
            case b'commit' : c=GitCommit
            case b'tree'   : c=GitTree
            case b'tag'    : c=GitTag
            case b'blob'   : c=GitBlob
            case _:
                raise Exception("Unknown type {0} for object {1}".format(fmt.decode("ascii"), sha))

        # Construct and return an instance of the corresponding Git object type
        return c(raw[y+1:])

def object_hash(fd, fmt, repo=None):
    """Hash object, writing it to repo if provided."""
    data = fd.read()

    # Choose constructor according to fmt argument
    match fmt:
        case b'commit' : obj=GitCommit(data)
        case b'tree'   : obj=GitTree(data)
        case b'tag'    : obj=GitTag(data)
        case b'blob'   : obj=GitBlob(data)
        case _: raise Exception("Unknown type %s!" % fmt)

    return object_write(obj, repo)
      
def object_write(obj, repo=None):
    # Serialize object data
    data = obj.serialize()
    # Add header to serialized data
    result = obj.fmt + b' ' + str(len(data)).encode() + b'\x00' + data
    # Compute hash
    sha = hashlib.sha1(result).hexdigest()

    if repo:
        # Compute path
        path=repo_file(repo, "objects", sha[0:2], sha[2:], mkdir=True)

        #Extra check before writing
        if not os.path.exists(path):
            with open(path, 'wb') as f:
                # Compress and write
                f.write(zlib.compress(result))
    return sha
 
def object_find(repo, name, fmt=None, follow=True):
    sha = object_resolve(repo, name)

    if not sha:
        raise Exception("No such reference {0}.".format(name))

    if len(sha) > 1:
        raise Exception("Ambiguous reference {0}: Candidates are:\n - {1}.".format(name,  "\n - ".join(sha)))
    
    sha = sha[0]

    if not fmt:
        return sha

    while True:
        obj = object_read(repo, sha)
        if obj.fmt == fmt:
            return sha
        if not follow:
            return None
        sha = obj.oid

        if obj.fmt == b'tag':
            sha = obj.kvlm[b'object'].decode("ascii")
        elif obj.fmt == b'commit' and fmt == b'tree':
            sha = obj.kvlm[b'tree'].decode("ascii")
        else:
            return None
  
<<<<<<< HEAD

def index_read(repo):
    index_file = repo_file(repo, "index")

    if not os.path.exists(index_file):
        return GitIndex()
    
    with open(index_file, "rb") as f:
        raw = f.read()
    
    # First 12 bytes are the header
    header = raw[:12]
    signature = header[:4]
    assert signature == b"DIRC" # DirCache
    version = int.from_bytes(header[4:8], 'big')
    # Tft only supports index file version 2
    assert version == 2
    count = int.from_bytes(header[8:12], "big")

    entries = list()

    content = raw[12:]
    index = 0
    for i in range(count):
        
        ctime_s =  int.from_bytes(content[idx: idx+4], "big")
        ctime_ns = int.from_bytes(content[idx+4: idx+8], "big")
        mtime_s = int.from_bytes(content[idx+8: idx+12], "big")
        mtime_ns = int.from_bytes(content[idx+12: idx+16], "big")
        dev = int.from_bytes(content[idx+16: idx+20], "big")
        ino = int.from_bytes(content[idx+20: idx+24], "big")
        unused = int.from_bytes(content[idx+24: idx+26], "big")
        assert 0 == unused
        mode = int.from_bytes(content[idx+26: idx+28], "big")
        mode_type = mode >> 12
        assert mode_type in [0b1000, 0b1010, 0b1110]
        mode_perms = mode & 0b0000000111111111
        uid = int.from_bytes(content[idx+28: idx+32], "big")
        gid = int.from_bytes(content[idx+32: idx+36], "big")
        fsize = int.from_bytes(content[idx+36: idx+40], "big")
        sha = format(int.from_bytes(content[idx+40: idx+60], "big"), "040x")
        flags = int.from_bytes(content[idx+60: idx+62], "big")
        flag_assume_valid = (flags & 0b1000000000000000) != 0
        flag_extended = (flags & 0b0100000000000000) != 0
        assert not flag_extended
        flag_stage =  flags & 0b0011000000000000
        name_length = flags & 0b0000111111111111
        
        idx += 62

        if name_length < 0xFFF:
            assert content[idx + name_length] == 0x00
            raw_name = content[idx:idx+name_length]
            idx += name_length + 1
        else:
            print("Notice: Name is 0x{:X} bytes long.".format(name_length))
            null_idx = content.find(b'\x00', idx + 0xFFF)
            raw_name = content[idx: null_idx]
            idx = null_idx + 1

        # Just parse the name as utf8.
        name = raw_name.decode("utf8")

        idx = 8 * ceil(idx / 8)

        # And we add this entry to our list.
        entries.append(GitIndexEntry(ctime=(ctime_s, ctime_ns),
                                     mtime=(mtime_s,  mtime_ns),
                                     dev=dev,
                                     ino=ino,
                                     mode_type=mode_type,
                                     mode_perms=mode_perms,
                                     uid=uid,
                                     gid=gid,
                                     fsize=fsize,
                                     sha=sha,
                                     flag_assume_valid=flag_assume_valid,
                                     flag_stage=flag_stage,
                                     name=name))

    return GitIndex(version=version, entries=entries)

=======
def object_resolve(repo, name):
    candidates = list()
    hashRe = re.compile(b'^[0-9A-Fa-f]{4,40}$') # Hex string matcher
  
    if not name.strip(): # Empty string
        return None
    
    if name == "HEAD": # HEAD case
        return [ ref_resolve(repo, "HEAD") ]

    if hashRe.match(name):# Short or long hash
        name = name.lower()
        prefix = name[0:2]
        path = repo_dir(repo, "objects", prefix)

        if path:
            rem = name[2:]
            for f in os.listdir(path):
                if f.startswith(rem):
                    candidates.append(prefix + f)

    as_tag = ref_resolve(repo, "refs/tags/" + name)
    if as_tag: # Ref case
        candidates.append(as_tag)
    
    as_branch = ref_resolve(repo, "refs/heads/" + name)
    if as_branch: # Branch case
        candidates.append(as_branch)
    return candidates
>>>>>>> 3a023efa

def kvlm_parse(raw, start=0, dct=None):
    # dct initialization
    if not dct:
        dct = collections.OrderedDict()

    # Find the next space and the next newline
    spc = raw.find(b' ', start)
    nl = raw.find(b'\n', start)

    # BASE CASE : newline appears before a space or there is no space
    if (spc < 0) or (nl < spc):
        assert nl == start
        dct[None] = raw[start+1:]
        return dct

    # RECURSIVE CASE : we read a key-value pair and then recurse for the next   
    key = raw[start:spc]

    # Find the end of the value
    end = start
    while True:
        end = raw.find(b'\n', end+1)
        if raw[end+1] != ord(' '): 
            break

    # Grab the value and drop the leading space on continuation lines
    value = raw[spc+1:end].replace(b'\n ', b'\n')

    # Don't overwrite existing data contents
    if key in dct:
        if type(dct[key]) == list:
            dct[key].append(value)
        else:
            dct[key] = [ dct[key], value ]
    else:
        dct[key]=value

    # Recursive call to parse the rest of the data
    return kvlm_parse(raw, start=end+1, dct=dct)

def ref_resolve(repo, ref):
    path = repo_file(repo, ref)

    if not os.path.isfile(path):
        return None

    with open(path, 'r') as fp:
        data = fp.read()[:-1]

    if data.startswith("ref: "):
        return ref_resolve(repo, data[5:])
    else:
        return data

def ref_list(repo, path=None):
    if not path:
        path = repo_dir(repo, "refs")
    ret = collections.OrderedDict()

    for f in sorted(os.listdir(path)):
        can = os.path.join(path, f)
        if os.path.isdir(can):
            ret[f] = ref_list(repo, can)
        else:
            ret[f] = ref_resolve(repo, can)

    return ret

def show_ref(repo, refs, with_hash=True, prefix=''):
    for name, val in refs.items():
        if type(val) == str:
            print("{0}{1}{2}".format(
                val + " " if with_hash else "",
                prefix + "/" if prefix else "",
                name))
        else:
            show_ref(repo, val, with_hash, prefix=f"{prefix}{"/" if prefix else ""}{name}")

def kvlm_serialize(kvlm):
    res = b''

    # Output fields
    for key in kvlm.keys():
        # Skip the message itself
        if key == None: continue

        val = kvlm[key]
        # Normalize to a list
        if type(val) != list:
            val = [ val ]

        # Serialize each value
        for v in val:
            res += key + b' ' + (v.replace(b'\n', b'\n ')) + b'\n'

    # Append message
    res += b'\n' + kvlm[None] + b'\n'

    return res
  
def ls_tree(repo, ref, recursive=None, prefix=''):
    obj = object_read(repo, object_find(repo, ref, fmt=b'tree'))
    for item in obj.items:
        type = item.mode[0:(1 if len(item.mode) == 5 else 2)]
        match (type):
            case '04': type = 'tree'
            case '10': type = 'blob'
            case '12': type = 'blob'
            case '16': type = 'blob'
            case _: raise Exception("Unknown type %s!" % type)
        if not (recursive and type == 'tree'):
            print("{0} {1} {2}\t{3}".format(
                "0" * (6 - len(item.mode)) + item.mode.decode("ascii"), type,
                item.sha,
                os.path.join(prefix, item.path)))
        else:
            ls_tree(repo, item.sha, recursive, prefix=os.path.join(prefix, item.path))

def cat_file(repo, obj, fmt=None):
    obj = object_read(repo, object_find(repo, obj, fmt=fmt))
    sys.stdout.buffer.write(obj.serialize())
     
#Bride functions
def cmd_init(args):
    """Bridge function to initialize a new repository."""
    repo_create(args.path)

def cmd_log(args):
    repo = repo_find()

    print("digraph wyaglog{")
    print("  node[shape=rect]")
    log_graphviz(repo, object_find(repo, args.commit), set())
    print("}")

def log_graphviz(repo, sha, seen):

    if sha in seen:
        return
    seen.add(sha)

    commit = object_read(repo, sha)
    short_hash = sha[0:8]
    message = commit.kvlm[None].decode("utf8").strip()
    message = message.replace("\\", "\\\\")
    message = message.replace("\"", "\\\"")

    if "\n" in message: # Keep only the first line
        message = message[:message.index("\n")]

    print("  c_{0} [label=\"{1}: {2}\"]".format(sha, sha[0:7], message))
    assert commit.fmt==b'commit'

    if not b'parent' in commit.kvlm.keys():
        # Base case: the initial commit.
        return

    parents = commit.kvlm[b'parent']

    if type(parents) != list:
        parents = [ parents ]

    for p in parents:
        p = p.decode("ascii")
        print ("  c_{0} -> c_{1};".format(sha, p))
        log_graphviz(repo, p, seen)

def cmd_hash_object(args):
    """Bridge function to compute the hash-name of object and optionally create the blob"""
    if args.write:
        repo = repo_find()
    else:
        repo = None

    with open(args.path, "rb") as fd:
        sha = object_hash(fd, args.type.encode(), repo)
        print(sha)

def cmd_rev_parse(args):
    """Bridge function to parse a revision."""
    fmt = args.type.encode() if args.type else None

    repo = repo_find()
    print(object_find(repo, args.name, fmt, follow=True))

def cmd_tag(args):
    repo = repo_find()
    # If the user provided a name for a new tag
    if args.name:
        # Call tag_create function to create the new tag in the repository
        tag_create(repo,args.name, args.object, type="object" if args.create_tag_object else "ref")  
    # If the user did not provide a name for a new tag
    else:
        # Get the list of references (refs) in the repository
        refs = ref_list(repo)
        # Show the list of tags without their respective hashes
        show_ref(repo, refs["tags"], with_hash=False)

def tag_create(repo, name, ref, create_tag_object=False):
    # get the GitObject from the object reference
    sha = object_find(repo, ref)
    if create_tag_object:
        # create tag object (commit)
        tag = GitTag(repo)
        # Initialize the key-value list map for the tag object
        tag.kvlm = collections.OrderedDict()
        tag.kvlm[b'object'] = sha.encode()
        tag.kvlm[b'type'] = b'commit'
        tag.kvlm[b'tag'] = name.encode() #the user give the name
        tag.kvlm[b'tagger'] = b'Wyag <tft@example.com>'
        tag.kvlm[None] = b"A tag generated by tft, which won't let you customize the message!"
        tag_sha = object_write(tag)
        # Create a reference to the tag object in the repository
        ref_create(repo, "tags/" + name, tag_sha)
    else:
        # create lightweight tag (ref)
        ref_create(repo, "tags/" + name, sha)

def ref_create(repo, ref_name, sha):
    with open(repo_file(repo, "refs/" + ref_name), 'w') as fp:
        fp.write(sha + "\n")

def cmd_show_ref(args):
    """Bridge function to show a reference."""
    repo = repo_find()
    refs = ref_list(repo)
    show_ref(repo, refs, prefix="refs")

def cmd_ls_tree(args):
    """Bridge function to list the contents of a tree object."""
    repo = repo_find()
    ls_tree(repo, args.tree, args.recursive)<|MERGE_RESOLUTION|>--- conflicted
+++ resolved
@@ -150,8 +150,6 @@
 
 class GitTag(GitCommit):
     fmt = b'tag'    
-      
-<<<<<<< HEAD
 
 class GitIndexEntry(object):
     def __init__(self, ctime=None, mtime=None, dev=None, ino=None,
@@ -185,15 +183,13 @@
         # The file name
         self.name = name
 
-
-
 class GitIndex(object):
     version = None
     entries = []
     def __init__(self, version=2, entries=list()):
         self.version = version
         self.entries = entries
-=======
+
 class GitTree(GitObject):
     fmt = b'tree'
     def serialize(self):
@@ -253,7 +249,6 @@
 
 def tree_leaf_sort_key(leaf):
     return leaf.path + ('' if leaf.path.startswith(b'10') else '/')
->>>>>>> 3a023efa
 
 def repo_path(repo, *path): 
     """Compute path under repo's gitdir."""
@@ -266,7 +261,6 @@
 
     if repo_dir(repo, *path[:-1], mkdir=mkdir):
         return repo_path(repo, *path)
-
 
 def repo_dir(repo, *path, mkdir=False):
     """Same as repo_path, but mkdir *path if absent if mkdir."""
@@ -452,8 +446,6 @@
             sha = obj.kvlm[b'tree'].decode("ascii")
         else:
             return None
-  
-<<<<<<< HEAD
 
 def index_read(repo):
     index_file = repo_file(repo, "index")
@@ -536,7 +528,6 @@
 
     return GitIndex(version=version, entries=entries)
 
-=======
 def object_resolve(repo, name):
     candidates = list()
     hashRe = re.compile(b'^[0-9A-Fa-f]{4,40}$') # Hex string matcher
@@ -566,7 +557,6 @@
     if as_branch: # Branch case
         candidates.append(as_branch)
     return candidates
->>>>>>> 3a023efa
 
 def kvlm_parse(raw, start=0, dct=None):
     # dct initialization
