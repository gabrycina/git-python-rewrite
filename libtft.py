import argparse
import collections
import configparser
from datetime import datetime
import grp, pwd
from fnmatch import fnmatch
import hashlib
from math import ceil
import os
import re
import sys
import zlib
from pathlib import Path

argparser = argparse.ArgumentParser(description="The stupidest version control")
argsubparsers = argparser.add_subparsers(title="Commands", dest="command")
argsubparsers.required = True

#subparser for init
argsp = argsubparsers.add_parser("init", help="Initialize a new empty tft repository.")
argsp.add_argument("path", metavar="directory", nargs="?", default=".", help="Where to create the repository.")


#subparser for hash-object
argsp = argsubparsers.add_parser("hash-object", help="Compute object ID and optionally creates a blob from a file")
argsp.add_argument("-t", metavar="type", dest="type", choices=["blob", "commit", "tag", "tree"], default="blob", help="Specify the type")
argsp.add_argument("-w", dest="write", action="store_true", help="Actually write the object into the database")
argsp.add_argument("path", help="Read object from <file>")


def main(argv=sys.argv[1:]):
    args = argparser.parse_args(argv)
    match args.command:
        case "add"          : cmd_add(args)
        case "cat-file"     : cmd_cat_file(args)
        case "check-ignore" : cmd_check_ignore(args)
        case "checkout"     : cmd_checkout(args)
        case "commit"       : cmd_commit(args)
        case "hash-object"  : cmd_hash_object(args)
        case "init"         : cmd_init(args)
        case "log"          : cmd_log(args)
        case "ls-files"     : cmd_ls_files(args)
        case "ls-tree"      : cmd_ls_tree(args)
        case "rev-parse"    : cmd_rev_parse(args)
        case "rm"           : cmd_rm(args)
        case "show-ref"     : cmd_show_ref(args)
        case "status"       : cmd_status(args)
        case "tag"          : cmd_tag(args)
        case _              : print("Bad command.")\
        
class GitRepository(object):
    worktree = None
    gitdir = None
    conf = None

    def __init__(self, path, force=False):
        self.worktree = path
        self.gitdir = os.path.join(path, ".git")
        
        if not (force or os.path.isdir(self.gitdir)):
            raise Exception("Not a Git repository %s" % path)
        
        # Read configuration file in .git/config
        self.conf = configparser.ConfigParser()
        cf = repo_file(self, "config")

        if cf and os.path.exists(cf):
            self.conf.read([cf])
        elif not force:
            raise Exception("Configuration file missing")

        if not force:
            vers = int(self.conf.get("core", "repositoryformatversion"))
            if vers != 0:
                raise Exception("Unsupported repositoryformatversion %s" % vers)
                
                
class GitObject (object):

    def __init__(self, data=None):
        if data != None:
            self.deserialize(data)
        else:
            self.init()

    def serialize(self, repo):
        raise Exception("Unimplemented!")
    
    def deserialize(self, data):
        raise Exception("Unimplemented!")
    
    def init(self):
        pass
      

class GitCommit(GitObject):
    # Specify the object format as 'commit'
    fmt = b'commit'

    def __init__(self):
        # Initialize the commit object with an empty key-value list map (KVL)
        self.kvlm = {}

    def read_data(self, data):
        """Deserialize the data into a key-value list map (KVL)."""
        self.kvlm = kvlm_parse(data)

    def write_data(self):
        """Serialize the commit's key-value list map (KVL) back into bytes."""
        return kvlm_serialize(self.kvlm)

      
class GitBlob(GitObject):
    # Blob format type
    fmt = b'blob'

    def serialize(self):
        """Returns the blob data."""
        return self.blobdata

    def deserialize(self, data):
        """Stores the data in the blob."""
        self.blobdata = data
      
      
def repo_path(repo, *path): 
    """Compute path under repo's gitdir."""
    return os.path.join(repo.gitdir, *path)


def repo_file(repo, *path, mkdir=False):
    """Same as repo_path, but create dirname(*path) if absent.  For
example, repo_file(r, \"refs\", \"remotes\", \"origin\", \"HEAD\") will create
.git/refs/remotes/origin."""

    if repo_dir(repo, *path[:-1], mkdir=mkdir):
        return repo_path(repo, *path)


def repo_dir(repo, *path, mkdir=False):
    """Same as repo_path, but mkdir *path if absent if mkdir."""

    path = repo_path(repo, *path)

    if os.path.exists(path):
        if (os.path.isdir(path)):
            return path
        else:
            raise Exception("Not a directory %s" % path)

    if mkdir:
        os.makedirs(path)
        return path
    else:
        return None
    

def repo_default_config():
    ret = configparser.ConfigParser()

    ret.add_section("core")
    ret.set("core", "repositoryformatversion", "0")
    ret.set("core", "filemode", "false")
    ret.set("core", "bare", "false")

    return ret


def repo_create(path):
    """Create a new repository at path."""

    repo = GitRepository(path, True)

    # First, we make sure the path either doesn't exist or is an
    # empty dir.

    if os.path.exists(repo.worktree):
        if not os.path.isdir(repo.worktree):
            raise Exception ("%s is not a directory!" % path)
        if os.path.exists(repo.gitdir) and os.listdir(repo.gitdir):
            raise Exception("%s is not empty!" % path)
    else:
        os.makedirs(repo.worktree)

    assert repo_dir(repo, "branches", mkdir=True)
    assert repo_dir(repo, "objects", mkdir=True)
    assert repo_dir(repo, "refs", "tags", mkdir=True)
    assert repo_dir(repo, "refs", "heads", mkdir=True)

    # .git/description
    with open(repo_file(repo, "description"), "w") as f:
        f.write("Unnamed repository; edit this file 'description' to name the repository.\n")

    # .git/HEAD
    with open(repo_file(repo, "HEAD"), "w") as f:
        f.write("ref: refs/heads/master\n")

    with open(repo_file(repo, "config"), "w") as f:
        config = repo_default_config()
        config.write(f)

    return repo

def repo_find(path=".", required=True):
    """"
    Finds the root of the current repository.
    """
    #gets the real path resolving symlinks
    path = Path(path).resolve()

    #check if the path contains the .git directory
    path_to_check = path.joinpath(".git")
    if path_to_check.is_dir():
        return GitObject(path)

    #if it doesn't try to get the parent directory of path
    parent = path.joinpath("..").resolve()

    #if parent directory corresponds to the path it means we've reached the base directory. Git repository isn't found
    if parent == path:
        if required:
            raise Exception("No tft Repository found.")
        else:
            return None

    #otherwise we'll do this again with the parent directory
    return repo_find(parent, required)

  
def object_read(repo, sha):

    #read file .git/objects where first two are the directory name, the rest as the file name 
    path = repo_file(repo, "objects", sha[0:2], sha[2:])

    if not os.path.isfile(path):
        return None

    with open (path, "rb") as f:
        raw = zlib.decompress(f.read())

        # Read object type "commit", "tree", "blob", "tag"
        x = raw.find(b' ')
        fmt = raw[0:x]

        # Read and validate object size
        y = raw.find(b'\x00', x)
        size = int(raw[x:y].decode("ascii"))
        if size != len(raw)-y-1:
            raise Exception("Malformed object {0}: bad length".format(sha))

        # Pick the correct constructor depending on the type read above
        match fmt:
            case b'commit' : c=GitCommit
            case b'tree'   : c=GitTree
            case b'tag'    : c=GitTag
            case b'blob'   : c=GitBlob
            case _:
                raise Exception("Unknown type {0} for object {1}".format(fmt.decode("ascii"), sha))

        # Construct and return an instance of the corresponding Git object type
        return c(raw[y+1:])

def object_hash(fd, fmt, repo=None):
    """Hash object, writing it to repo if provided."""
    data = fd.read()

    # Choose constructor according to fmt argument
    match fmt:
        case b'commit' : obj=GitCommit(data)
        case b'tree'   : obj=GitTree(data)
        case b'tag'    : obj=GitTag(data)
        case b'blob'   : obj=GitBlob(data)
        case _: raise Exception("Unknown type %s!" % fmt)

    return object_write(obj, repo)
      
def object_write(obj, repo=None):
    # Serialize object data
    data = obj.serialize()
    # Add header to serialized data
    result = obj.fmt + b' ' + str(len(data)).encode() + b'\x00' + data
    # Compute hash
    sha = hashlib.sha1(result).hexdigest()

    if repo:
        # Compute path
        path=repo_file(repo, "objects", sha[0:2], sha[2:], mkdir=True)

        #Extra check before writing
        if not os.path.exists(path):
            with open(path, 'wb') as f:
                # Compress and write
                f.write(zlib.compress(result))
    return sha
 
def object_find(repo, name, fmt=None, follow=True):
    """Just temporary, will implement this fully soon"""
    return name
  
  
def kvlm_parse(raw, start=0, dct=None):
    # dct initialization
    if not dct:
        dct = collections.OrderedDict()

    # Find the next space and the next newline
    spc = raw.find(b' ', start)
    nl = raw.find(b'\n', start)

    # BASE CASE : newline appears before a space or there is no space
    if (spc < 0) or (nl < spc):
        assert nl == start
        dct[None] = raw[start+1:]
        return dct

    # RECURSIVE CASE : we read a key-value pair and then recurse for the next   
    key = raw[start:spc]

    # Find the end of the value
    end = start
    while True:
        end = raw.find(b'\n', end+1)
        if raw[end+1] != ord(' '): 
            break

    # Grab the value and drop the leading space on continuation lines
    value = raw[spc+1:end].replace(b'\n ', b'\n')

    # Don't overwrite existing data contents
    if key in dct:
        if type(dct[key]) == list:
            dct[key].append(value)
        else:
            dct[key] = [ dct[key], value ]
    else:
        dct[key]=value

    # Recursive call to parse the rest of the data
    return kvlm_parse(raw, start=end+1, dct=dct)


def kvlm_serialize(kvlm):
    res = b''

    # Output fields
    for key in kvlm.keys():
        # Skip the message itself
        if key == None: continue

        val = kvlm[key]
        # Normalize to a list
        if type(val) != list:
            val = [ val ]

        # Serialize each value
        for v in val:
            res += key + b' ' + (v.replace(b'\n', b'\n ')) + b'\n'

    # Append message
    res += b'\n' + kvlm[None] + b'\n'

    return res
  
def cat_file(repo, obj, fmt=None):
    obj = object_read(repo, object_find(repo, obj, fmt=fmt))
    sys.stdout.buffer.write(obj.serialize())
     
#Bride functions
def cmd_init(args):
    """Bridge function to initialize a new repository."""
    repo_create(args.path)

<<<<<<< HEAD


argsp = argsubparsers.add_parser("log", help="Display history of a given commit.")
argsp.add_argument("commit",
                   default="HEAD",
                   nargs="?",
                   help="Commit to start at.")

def cmd_log(args):
    repo = repo_find()

    print("digraph wyaglog{")
    print("  node[shape=rect]")
    log_graphviz(repo, object_find(repo, args.commit), set())
    print("}")

def log_graphviz(repo, sha, seen):

    if sha in seen:
        return
    seen.add(sha)

    commit = object_read(repo, sha)
    short_hash = sha[0:8]
    message = commit.kvlm[None].decode("utf8").strip()
    message = message.replace("\\", "\\\\")
    message = message.replace("\"", "\\\"")

    if "\n" in message: # Keep only the first line
        message = message[:message.index("\n")]

    print("  c_{0} [label=\"{1}: {2}\"]".format(sha, sha[0:7], message))
    assert commit.fmt==b'commit'

    if not b'parent' in commit.kvlm.keys():
        # Base case: the initial commit.
        return

    parents = commit.kvlm[b'parent']

    if type(parents) != list:
        parents = [ parents ]

    for p in parents:
        p = p.decode("ascii")
        print ("  c_{0} -> c_{1};".format(sha, p))
        log_graphviz(repo, p, seen)
=======
def cmd_hash_object(args):
    """Bridge function to compute the hash-name of object and optionally create the blob"""
    if args.write:
        repo = repo_find()
    else:
        repo = None

    with open(args.path, "rb") as fd:
        sha = object_hash(fd, args.type.encode(), repo)
        print(sha)
>>>>>>> f76eb313
<|MERGE_RESOLUTION|>--- conflicted
+++ resolved
@@ -27,6 +27,12 @@
 argsp.add_argument("-w", dest="write", action="store_true", help="Actually write the object into the database")
 argsp.add_argument("path", help="Read object from <file>")
 
+#subparser for log command
+argsp = argsubparsers.add_parser("log", help="Display history of a given commit.")
+argsp.add_argument("commit",
+                   default="HEAD",
+                   nargs="?",
+                   help="Commit to start at.")
 
 def main(argv=sys.argv[1:]):
     args = argparser.parse_args(argv)
@@ -370,15 +376,6 @@
     """Bridge function to initialize a new repository."""
     repo_create(args.path)
 
-<<<<<<< HEAD
-
-
-argsp = argsubparsers.add_parser("log", help="Display history of a given commit.")
-argsp.add_argument("commit",
-                   default="HEAD",
-                   nargs="?",
-                   help="Commit to start at.")
-
 def cmd_log(args):
     repo = repo_find()
 
@@ -418,7 +415,7 @@
         p = p.decode("ascii")
         print ("  c_{0} -> c_{1};".format(sha, p))
         log_graphviz(repo, p, seen)
-=======
+
 def cmd_hash_object(args):
     """Bridge function to compute the hash-name of object and optionally create the blob"""
     if args.write:
@@ -428,5 +425,4 @@
 
     with open(args.path, "rb") as fd:
         sha = object_hash(fd, args.type.encode(), repo)
-        print(sha)
->>>>>>> f76eb313
+        print(sha)