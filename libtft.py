import argparse
import collections
import configparser
from datetime import datetime
import grp, pwd
from fnmatch import fnmatch
import hashlib
from math import ceil
import os
import re
import sys
import zlib

argparser = argparse.ArgumentParser(description="The stupidest version control")
argsubparsers = argparser.add_subparsers(title="Commands", dest="command")
argsubparsers.required = True

#subparser for init
argsp = argsubparsers.add_parser("init", help="Initialize a new empty tft repository.")
argsp.add_argument("path", metavar="directory", nargs="?", default=".", help="Where to create the repository.")
 
def main(argv=sys.argv[1:]):
    args = argparser.parse_args(argv)
    match args.command:
        case "add"          : cmd_add(args)
        case "cat-file"     : cmd_cat_file(args)
        case "check-ignore" : cmd_check_ignore(args)
        case "checkout"     : cmd_checkout(args)
        case "commit"       : cmd_commit(args)
        case "hash-object"  : cmd_hash_object(args)
        case "init"         : cmd_init(args)
        case "log"          : cmd_log(args)
        case "ls-files"     : cmd_ls_files(args)
        case "ls-tree"      : cmd_ls_tree(args)
        case "rev-parse"    : cmd_rev_parse(args)
        case "rm"           : cmd_rm(args)
        case "show-ref"     : cmd_show_ref(args)
        case "status"       : cmd_status(args)
        case "tag"          : cmd_tag(args)
        case _              : print("Bad command.")\
        
class GitRepository(object):
    worktree = None
    gitdir = None
    conf = None

    def __init__(self, path, force=False):
        self.worktree = path
        self.gitdir = os.path.join(path, ".git")
        
        if not (force or os.path.isdir(self.gitdir)):
            raise Exception("Not a Git repository %s" % path)
        
        # Read configuration file in .git/config
        self.conf = configparser.ConfigParser()
        cf = repo_file(self, "config")

        if cf and os.path.exists(cf):
            self.conf.read([cf])
        elif not force:
            raise Exception("Configuration file missing")

        if not force:
            vers = int(self.conf.get("core", "repositoryformatversion"))
            if vers != 0:
                raise Exception("Unsupported repositoryformatversion %s" % vers)
        

def repo_path(repo, *path): 
    """Compute path under repo's gitdir."""
    return os.path.join(repo.gitdir, *path)


def repo_file(repo, *path, mkdir=False):
    """Same as repo_path, but create dirname(*path) if absent.  For
example, repo_file(r, \"refs\", \"remotes\", \"origin\", \"HEAD\") will create
.git/refs/remotes/origin."""

    if repo_dir(repo, *path[:-1], mkdir=mkdir):
        return repo_path(repo, *path)


def repo_dir(repo, *path, mkdir=False):
    """Same as repo_path, but mkdir *path if absent if mkdir."""

    path = repo_path(repo, *path)

    if os.path.exists(path):
        if (os.path.isdir(path)):
            return path
        else:
            raise Exception("Not a directory %s" % path)

    if mkdir:
        os.makedirs(path)
        return path
    else:
        return None
    

def repo_default_config():
    ret = configparser.ConfigParser()

    ret.add_section("core")
    ret.set("core", "repositoryformatversion", "0")
    ret.set("core", "filemode", "false")
    ret.set("core", "bare", "false")

    return ret


def repo_create(path):
    """Create a new repository at path."""

    repo = GitRepository(path, True)

    # First, we make sure the path either doesn't exist or is an
    # empty dir.

    if os.path.exists(repo.worktree):
        if not os.path.isdir(repo.worktree):
            raise Exception ("%s is not a directory!" % path)
        if os.path.exists(repo.gitdir) and os.listdir(repo.gitdir):
            raise Exception("%s is not empty!" % path)
    else:
        os.makedirs(repo.worktree)

    assert repo_dir(repo, "branches", mkdir=True)
    assert repo_dir(repo, "objects", mkdir=True)
    assert repo_dir(repo, "refs", "tags", mkdir=True)
    assert repo_dir(repo, "refs", "heads", mkdir=True)

    # .git/description
    with open(repo_file(repo, "description"), "w") as f:
        f.write("Unnamed repository; edit this file 'description' to name the repository.\n")

    # .git/HEAD
    with open(repo_file(repo, "HEAD"), "w") as f:
        f.write("ref: refs/heads/master\n")

    with open(repo_file(repo, "config"), "w") as f:
        config = repo_default_config()
        config.write(f)

    return repo

<<<<<<< HEAD
class GitObject (object):

    def __init__(self, data=None):
        if data != None:
            self.deserialize(data)
        else:
            self.init()

    def serialize(self, repo):
        raise Exception("Unimplemented!")
    
    def deserialize(self, data):
        raise Exception("Unimplemented!")
    
    def init(self):
        pass
=======
#Bride functions
def cmd_init(args):
    """Bridge function to initialize a new repository."""
    repo_create(args.path)
>>>>>>> 34b2c552
<|MERGE_RESOLUTION|>--- conflicted
+++ resolved
@@ -64,8 +64,26 @@
             vers = int(self.conf.get("core", "repositoryformatversion"))
             if vers != 0:
                 raise Exception("Unsupported repositoryformatversion %s" % vers)
-        
+                
+                
+class GitObject (object):
 
+    def __init__(self, data=None):
+        if data != None:
+            self.deserialize(data)
+        else:
+            self.init()
+
+    def serialize(self, repo):
+        raise Exception("Unimplemented!")
+    
+    def deserialize(self, data):
+        raise Exception("Unimplemented!")
+    
+    def init(self):
+        pass
+
+      
 def repo_path(repo, *path): 
     """Compute path under repo's gitdir."""
     return os.path.join(repo.gitdir, *path)
@@ -143,27 +161,8 @@
         config.write(f)
 
     return repo
-
-<<<<<<< HEAD
-class GitObject (object):
-
-    def __init__(self, data=None):
-        if data != None:
-            self.deserialize(data)
-        else:
-            self.init()
-
-    def serialize(self, repo):
-        raise Exception("Unimplemented!")
-    
-    def deserialize(self, data):
-        raise Exception("Unimplemented!")
-    
-    def init(self):
-        pass
-=======
+  
 #Bride functions
 def cmd_init(args):
     """Bridge function to initialize a new repository."""
-    repo_create(args.path)
->>>>>>> 34b2c552
+    repo_create(args.path)